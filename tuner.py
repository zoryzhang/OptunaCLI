import sys, os, functools
from os.path import join as pjoin
import argparse
from unittest.mock import patch
from typing import Tuple, List, Dict, Any
from abc import ABC, abstractmethod

from loguru import logger
import torch
import torch.optim as optim
import lightning as L
from lightning.pytorch.callbacks import EarlyStopping, ModelCheckpoint
import optuna
from optuna.integration import PyTorchLightningPruningCallback
<<<<<<< HEAD
    
class OptunaMixin(ABC):
=======
from transformers import get_cosine_schedule_with_warmup
from lightning.pytorch.strategies.deepspeed import DeepSpeedStrategy
try:
    from deepspeed.ops.adam import FusedAdam
    from deepspeed.ops.adam import DeepSpeedCPUAdam
except ImportError:
    logger.warning("Deepspeed is not installed. Remember to turn off deepspeed in the config file.")

def get_optimizers(
    parameters, trainer: L.Trainer, lr: float, warmup_steps: int
) -> Dict[str, Any]:
    """Return an AdamW optimizer with cosine warmup learning rate schedule."""
    strategy = trainer.strategy

    if isinstance(strategy, DeepSpeedStrategy):
        if "offload_optimizer" in strategy.config["zero_optimization"]:
            logger.info("Optimizing with DeepSpeedCPUAdam")
            optimizer = DeepSpeedCPUAdam(parameters, lr=lr, adamw_mode=True)
        else:
            logger.info("Optimizing with FusedAdam")
            optimizer = FusedAdam(parameters, lr=lr, adam_w_mode=True)
    else:
        logger.info("Optimizing with AdamW")
        optimizer = torch.optim.AdamW(parameters, lr=lr)

    if trainer.max_steps != -1:
        max_steps = trainer.max_steps
    else:
        assert trainer.max_epochs is not None
        max_steps = (
            trainer.max_epochs
            * len(trainer.datamodule.train_dataloader())
            // trainer.accumulate_grad_batches
        )

    scheduler = get_cosine_schedule_with_warmup(
        optimizer,
        num_warmup_steps=warmup_steps,
        num_training_steps=max_steps,
    )

    return {
        "optimizer": optimizer,
        "lr_scheduler": {
            "scheduler": scheduler,
            "interval": "step",
        },
    }

class OptunaNet(L.LightningModule, ABC):
>>>>>>> 9df2554c
    """
    Set self.optuna_trial if running with optuna.
    When inherited, always put it as the first few class in the inheritance list.
    """
    def __init__(self, HPARAMS: Dict, *args, **kwargs):
        super().__init__(*args, **kwargs)
        self.lr = float(HPARAMS["lr"])
        self.save_hyperparameters("HPARAMS")
        
    @abstractmethod
    def monitor(self) -> Tuple[str, str]:
        """
        Specify the metric to monitor and the direction ("min" or "max") to optimize.
        Optuna pruner and early stopping callback will use f"{self.monitor()[0]}_val".
        """
        pass

    def set_optuna_trial(self, trial: optuna.trial.Trial) -> None:
        self.optuna_trial = trial

    def configure_callbacks(self):
        call_backs = [EarlyStopping(monitor=f"{self.monitor()[0]}_val", mode=self.monitor()[1], check_on_train_epoch_end=False, verbose=True)]
        if getattr(self, "optuna_trial", None):
            call_backs += [PyTorchLightningPruningCallback(self.optuna_trial, monitor=f"{self.monitor()[0]}_val")]
        return call_backs

class NeuralMixin():
    """
    Deal with optimizers.
    """
    def __init__(self, HPARAMS: Dict, warmup_steps: int, *args, **kwargs):
        super().__init__(HPARAMS=HPARAMS, *args, **kwargs)
        self.save_hyperparameters("warmup_steps")

    def configure_optimizers(self):
        #optimizer = optim.Adam(self.parameters(), lr=self.lr)
        #scheduler = optim.lr_scheduler.ReduceLROnPlateau(optimizer, mode=self.monitor()[1])
        #lr_scheduler_config = {"scheduler": scheduler, "monitor": 'val_' + self.monitor()[0]}
        #return {"optimizer": optimizer, "lr_scheduler": lr_scheduler_config}
        return get_optimizers(
            self.parameters(), self.trainer, self.lr, self.hparams.warmup_steps
        )

def upartial(f, *args, **kwargs):
    """
    An upgraded version of partial which accepts not named parameters
    """
    params = f.__code__.co_varnames[1:]
    kwargs = {**{param: arg for param, arg in zip(params, args)}, **kwargs}
    return functools.partial(f, **kwargs)

def print_save_optuna(study: optuna.study.Study, result_path: str = "optuna_database"):
    # print study statistics
    logger.debug("Study statistics: ")
    logger.debug(f"  Number of finished trials: {len(study.trials)}")
    logger.debug(f"  Number of pruned trials: {len(study.get_trials(deepcopy=False, states=[optuna.trial.TrialState.COMPLETE]))}")
    logger.debug(f"  Number of complete trials: {len(study.get_trials(deepcopy=False, states=[optuna.trial.TrialState.PRUNED]))}")

    # save & show study results in human readable format
    df = study.trials_dataframe()
    if result_path and not os.path.exists(result_path):
        os.makedirs(result_path)
    df.to_csv( pjoin(result_path, f"{study.study_name}.csv"), index=False )
    logger.debug(df)

class StopWhenTrialKeepBeingPrunedCallback:
    def __init__(self, threshold: int):
        self.threshold = threshold
        self._consequtive_pruned_count = 0

    def __call__(self, study: optuna.study.Study, trial: optuna.trial.FrozenTrial) -> None:
        print_save_optuna(study)

        # stop when consequtive pruned trials exceed threshold
        if trial.state == optuna.trial.TrialState.PRUNED:
            self._consequtive_pruned_count += 1
        else:
            self._consequtive_pruned_count = 0

        if self._consequtive_pruned_count >= self.threshold:
            logger.critical(f"Trials have been pruned {self._consequtive_pruned_count} times in a row. Stopping the study.")
            study.stop()

def optuna_main(objective: optuna.study.study.ObjectiveFuncType):
    logger.info(f"PID: {os.getpid()}")
    parser = argparse.ArgumentParser()
    parser.add_argument(
        "--study_name",
        default="example",
        type=str,
    )
    parser.add_argument(
        "--direction",
        default="max",
        type=str,
    )
    parser.add_argument(
        "--n_trials",
        default=3,
        type=int,
        help="Number of trials to run",
    )
    args, unknown = parser.parse_known_args()
    #if unknown:
    #    raise ValueError(f"Unknown arguments: {unknown}")

    study_name = args.study_name
    direction = args.direction
    n_trials = args.n_trials
    pruner = optuna.pruners.MedianPruner()
    if not os.path.exists("../optuna_database"):
        os.makedirs("../optuna_database")
    storage = f"sqlite:///../optuna_database/{study_name}.db"
    study = optuna.create_study(
        study_name=study_name,
        storage=storage,
        direction=direction,
        pruner=pruner,
        load_if_exists=True,
        sampler=optuna.samplers.TPESampler(),
    )
    with patch.object(sys, 'argv', [sys.argv[0]] + unknown):
        # remove known args from sys.argv to avoid conflict with LightningCLI
        study.optimize(
            objective,
            n_trials=n_trials,
            gc_after_trial=True, # garbage collection after each trial
            callbacks=[StopWhenTrialKeepBeingPrunedCallback(10)]
        )

if __name__ == "__main__":
    """
    To debug, add "JSONARGPARSE_DEBUG=true"

    Trainable Modules:
    python tuner.py --study_name=ana_tacgen --direction=min --n_trials=1 --config_file=zory.yaml --model=ana_tacgen --data=anaTacgenData
    python tuner.py --study_name=tacgenV2 --direction=min --n_trials=1 --config_file=zory.yaml --model=tacgenV2 --data=TacgenV2Data

    Architecture Choice:
    python tuner.py --study_name=tacgenBFS --direction=min --n_trials=1 --config_file=zory.yaml --model=BestFirstSearcher --model.init_args.tacgen=tacgenV1 --model.init_args.tacgen=tacgenV1
    python tuner.py --study_name=tacgenDCS --direction=min --n_trials=1 --config_file=tacgenDCS.yaml --model=DivideConquerSearcher
    python tuner.py --study_name=ana_tacgenBFS --direction=min --n_trials=1 --config_file=ana_tacgenBFS.yaml --model=DivideConquerSearcher
    python tuner.py --study_name=ana_tacgenDCS --direction=min --n_trials=1 --config_file=ana_tacgenDCS.yaml --model=DivideConquerSearcher
    python tuner.py --study_name=ana_tacgenV2BFS --direction=min --n_trials=1 --config_file=ana_tacgenV2BFS.yaml --model=DivideConquerSearcher
    python tuner.py --study_name=ana_tacgenV2DCS --direction=min --n_trials=1 --config_file=ana_tacgenV2DCS.yaml --model=DivideConquerSearcher
    python tuner.py --study_name=DORA_tacgenV2BFS --direction=min --n_trials=1 --config_file=DORA_tacgenV2BFS.yaml --model=DivideConquerSearcher
    python tuner.py --study_name=DORA_tacgenV2DCS --direction=min --n_trials=1 --config_file=DORA_tacgenV2DCS.yaml --model=DivideConquerSearcher
    python tuner.py --study_name=DORA_DCS --direction=min --n_trials=1 --config_file=DORA_DCS.yaml --model=DivideConquerSearcher
    """
    from CLI import cli_main
    optuna_main(cli_main)<|MERGE_RESOLUTION|>--- conflicted
+++ resolved
@@ -12,10 +12,7 @@
 from lightning.pytorch.callbacks import EarlyStopping, ModelCheckpoint
 import optuna
 from optuna.integration import PyTorchLightningPruningCallback
-<<<<<<< HEAD
-    
-class OptunaMixin(ABC):
-=======
+
 from transformers import get_cosine_schedule_with_warmup
 from lightning.pytorch.strategies.deepspeed import DeepSpeedStrategy
 try:
@@ -65,17 +62,11 @@
         },
     }
 
-class OptunaNet(L.LightningModule, ABC):
->>>>>>> 9df2554c
+class OptunaMixin(ABC):
     """
     Set self.optuna_trial if running with optuna.
     When inherited, always put it as the first few class in the inheritance list.
     """
-    def __init__(self, HPARAMS: Dict, *args, **kwargs):
-        super().__init__(*args, **kwargs)
-        self.lr = float(HPARAMS["lr"])
-        self.save_hyperparameters("HPARAMS")
-        
     @abstractmethod
     def monitor(self) -> Tuple[str, str]:
         """
@@ -84,7 +75,7 @@
         """
         pass
 
-    def set_optuna_trial(self, trial: optuna.trial.Trial) -> None:
+    def set_optuna_trial(self, trial: optuna.trial.Trial) -> None: 
         self.optuna_trial = trial
 
     def configure_callbacks(self):
@@ -93,13 +84,14 @@
             call_backs += [PyTorchLightningPruningCallback(self.optuna_trial, monitor=f"{self.monitor()[0]}_val")]
         return call_backs
 
-class NeuralMixin():
+class NeuralMixin:
     """
     Deal with optimizers.
     """
     def __init__(self, HPARAMS: Dict, warmup_steps: int, *args, **kwargs):
         super().__init__(HPARAMS=HPARAMS, *args, **kwargs)
-        self.save_hyperparameters("warmup_steps")
+        self.save_hyperparameters("HPARAMS", "warmup_steps")
+        self.lr = float(HPARAMS["lr"])
 
     def configure_optimizers(self):
         #optimizer = optim.Adam(self.parameters(), lr=self.lr)
